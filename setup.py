--- conflicted
+++ resolved
@@ -27,13 +27,8 @@
 
 # https://setuptools.readthedocs.io/en/latest/setuptools.html#including-data-files
 setuptools.setup(
-<<<<<<< HEAD
-    name="lama-cleaner",
-    version="1.2.5",
-=======
     name="IOPaint",
     version="1.0.0",
->>>>>>> 04241682
     author="PanicByte",
     author_email="cwq1913@gmail.com",
     description="Image inpainting, outpainting tool powered by SOTA AI Model",
@@ -41,11 +36,7 @@
     long_description_content_type="text/markdown",
     url="https://github.com/Sanster/lama-cleaner",
     packages=setuptools.find_packages("."),
-<<<<<<< HEAD
-    package_data={"lama_cleaner": web_files},
-=======
     package_data={"iopaint": package_files},
->>>>>>> 04241682
     install_requires=load_requirements(),
     python_requires=">=3.7",
     entry_points={"console_scripts": ["iopaint=iopaint:entry_point"]},
